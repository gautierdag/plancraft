import logging
import warnings

import hydra
import torch
from peft import LoraConfig, get_peft_model
from transformers import (
    AutoModelForCausalLM,
    EarlyStoppingCallback,
    Idefics2ForConditionalGeneration,
    Trainer,
    TrainingArguments,
)

import wandb
from plancraft.config import TrainConfig
from plancraft.train.dataset import get_dataset_and_collate

wandb.require("core")

warnings.filterwarnings("ignore")
logger = logging.getLogger(__name__)


@hydra.main(config_path="configs", config_name="train", version_base=None)
def main(cfg):
    logger.info(cfg)
    cfg = TrainConfig(**dict(cfg))
    torch.set_float32_matmul_precision("medium")

    if cfg.training.base_model == "llama3":
        model_name = "/nfs/public/hf/models/meta-llama/Meta-Llama-3-8B-Instruct"
        model = AutoModelForCausalLM.from_pretrained(
            model_name,
            device_map="auto",
            torch_dtype=torch.bfloat16,
            attn_implementation="flash_attention_2",
        )
        target_modules = [
            "q_proj",
            "v_proj",
            "k_proj",
        ]
    elif cfg.training.base_model == "llama3.1":
        model_name = "meta-llama/Meta-Llama-3.1-8B-Instruct"
        model = AutoModelForCausalLM.from_pretrained(
            model_name,
            device_map="auto",
            torch_dtype=torch.bfloat16,
            attn_implementation="flash_attention_2",
        )
        target_modules = [
            "q_proj",
            "v_proj",
            "k_proj",
        ]
    elif cfg.training.base_model == "idefics2":
        model_name = "/nfs/public/hf/models/HuggingFaceM4/idefics2-8b-chatty"
        model = Idefics2ForConditionalGeneration.from_pretrained(
            model_name,
            device_map="auto",
            torch_dtype=torch.bfloat16,
        )
        target_modules = ".*(text_model|modality_projection|perceiver_resampler).*(down_proj|gate_proj|up_proj|k_proj|q_proj|v_proj|o_proj).*$"
    else:
        raise ValueError(f"Model {cfg.training.base_model} not supported")

    train_dataset, val_dataset, collate_fn = get_dataset_and_collate(
        template_name=cfg.training.base_model,
        max_length=cfg.training.max_seq_length,
        max_message_window=cfg.training.max_message_window,
        trace_mode=cfg.training.trace_mode,
    )

    lora_config = LoraConfig(
        r=cfg.training.lora_r,
        lora_alpha=cfg.training.lora_alpha,
        lora_dropout=cfg.training.lora_dropout,
        target_modules=target_modules,
        use_dora=True,
        init_lora_weights="gaussian",
        bias="none",
        task_type="CAUSAL_LM",
    )
    model = get_peft_model(model, lora_config, adapter_name="default")
    model.print_trainable_parameters()

    name = f"{cfg.training.trace_mode}-{cfg.training.base_model}-r{cfg.training.lora_r}-a{cfg.training.lora_alpha}"

    wandb.init(
        project=cfg.wandb.project,
        entity=cfg.wandb.entity,
        mode=cfg.wandb.mode,
        config=cfg.model_dump(),
        name=name,
    )

    training_args = TrainingArguments(
        output_dir=f"outputs/{name}",
        evaluation_strategy="epoch",
        save_strategy="epoch",
        per_device_train_batch_size=cfg.training.batch_size,
        per_device_eval_batch_size=cfg.training.batch_size,
        num_train_epochs=cfg.training.num_train_epochs,
        gradient_accumulation_steps=cfg.training.gradient_accumulation_steps,
        max_grad_norm=cfg.training.max_grad_norm,
        learning_rate=cfg.training.learning_rate,
        optim="adamw_hf",
        lr_scheduler_type="cosine",
        warmup_ratio=cfg.training.warmup_ratio,
        dataloader_num_workers=cfg.training.num_workers,
        dataloader_pin_memory=True,
        logging_dir=f"outputs/logs/{name}",
        logging_steps=1,
        save_total_limit=1,
        load_best_model_at_end=True,
        metric_for_best_model="eval_loss",
        gradient_checkpointing=False,
        bf16=True if torch.cuda.is_bf16_supported() else False,  # bf16 support check
        report_to="wandb",
    )

    # Initialize the Huggingface Trainer
    trainer = Trainer(
        model=model,
        args=training_args,
        train_dataset=train_dataset,
        eval_dataset=val_dataset,
        data_collator=collate_fn,
        callbacks=[EarlyStoppingCallback(early_stopping_patience=1)],
    )

    trainer.train()

    # save model
    merged_model = model.merge_and_unload()
    merged_model.save_pretrained(f"outputs/{name}/{name}")

<<<<<<< HEAD
    # push to hub
    merged_model.push_to_hub(f"gautierdag/{name}")
=======
    if cfg.training.push_to_hub:
        merged_model.push_to_hub(name)

>>>>>>> 9eb448d0

if __name__ == "__main__":
    main()<|MERGE_RESOLUTION|>--- conflicted
+++ resolved
@@ -136,14 +136,9 @@
     merged_model = model.merge_and_unload()
     merged_model.save_pretrained(f"outputs/{name}/{name}")
 
-<<<<<<< HEAD
-    # push to hub
-    merged_model.push_to_hub(f"gautierdag/{name}")
-=======
     if cfg.training.push_to_hub:
         merged_model.push_to_hub(name)
 
->>>>>>> 9eb448d0
 
 if __name__ == "__main__":
     main()